"""
Support for the IKEA Tradfri platform.

For more details about this platform, please refer to the documentation at
https://home-assistant.io/components/light.tradfri/
"""
import asyncio
import logging

from homeassistant.core import callback
from homeassistant.components.light import (
    ATTR_BRIGHTNESS, ATTR_COLOR_TEMP, ATTR_XY_COLOR, ATTR_TRANSITION,
    SUPPORT_BRIGHTNESS, SUPPORT_TRANSITION, SUPPORT_COLOR_TEMP,
    SUPPORT_XY_COLOR, Light)
from homeassistant.components.light import \
    PLATFORM_SCHEMA as LIGHT_PLATFORM_SCHEMA
from homeassistant.components.tradfri import KEY_GATEWAY, KEY_TRADFRI_GROUPS, \
    KEY_API

_LOGGER = logging.getLogger(__name__)

ATTR_TRANSITION_TIME = 'transition_time'
DEPENDENCIES = ['tradfri']
PLATFORM_SCHEMA = LIGHT_PLATFORM_SCHEMA
IKEA = 'IKEA of Sweden'
TRADFRI_LIGHT_MANAGER = 'Tradfri Light Manager'
SUPPORTED_FEATURES = (SUPPORT_BRIGHTNESS | SUPPORT_TRANSITION)


@asyncio.coroutine
def async_setup_platform(hass, config, async_add_devices, discovery_info=None):
    """Set up the IKEA Tradfri Light platform."""
    if discovery_info is None:
        return

    gateway_id = discovery_info['gateway']
    api = hass.data[KEY_API][gateway_id]
    gateway = hass.data[KEY_GATEWAY][gateway_id]

    devices_command = gateway.get_devices()
    devices_commands = yield from api(devices_command)
    devices = yield from api(devices_commands)
    lights = [dev for dev in devices if dev.has_light_control]
    if lights:
        async_add_devices(TradfriLight(light, api) for light in lights)

    allow_tradfri_groups = hass.data[KEY_TRADFRI_GROUPS][gateway_id]
    if allow_tradfri_groups:
        groups_command = gateway.get_groups()
        groups_commands = yield from api(groups_command)
        groups = yield from api(groups_commands)
        if groups:
            async_add_devices(TradfriGroup(group, api) for group in groups)


class TradfriGroup(Light):
    """The platform class required by hass."""

    def __init__(self, light, api):
        """Initialize a Group."""
        self._api = api
        self._group = light
        self._name = light.name

        self._refresh(light)

    @asyncio.coroutine
    def async_added_to_hass(self):
        """Start thread when added to hass."""
        self._async_start_observe()

    @property
    def should_poll(self):
        """No polling needed for tradfri group."""
        return False

    @property
    def supported_features(self):
        """Flag supported features."""
        return SUPPORTED_FEATURES

    @property
    def name(self):
        """Return the display name of this group."""
        return self._name

    @property
    def is_on(self):
        """Return true if group lights are on."""
        return self._group.state

    @property
    def brightness(self):
        """Return the brightness of the group lights."""
        return self._group.dimmer

    @asyncio.coroutine
    def async_turn_off(self, **kwargs):
        """Instruct the group lights to turn off."""
        yield from self._api(self._group.set_state(0))

    @asyncio.coroutine
    def async_turn_on(self, **kwargs):
        """Instruct the group lights to turn on, or dim."""
        keys = {}
        if ATTR_TRANSITION in kwargs:
            keys['transition_time'] = int(kwargs[ATTR_TRANSITION]) * 10

        if ATTR_BRIGHTNESS in kwargs:
            if kwargs[ATTR_BRIGHTNESS] == 255:
                kwargs[ATTR_BRIGHTNESS] = 254

            yield from self._api(
                self._group.set_dimmer(kwargs[ATTR_BRIGHTNESS], **keys))
        else:
            yield from self._api(self._group.set_state(1))

    @callback
    def _async_start_observe(self, exc=None):
        """Start observation of light."""
        # pylint: disable=import-error
        from pytradfri.error import PytradfriError
        if exc:
            _LOGGER.warning("Observation failed for %s", self._name,
                            exc_info=exc)

        try:
            cmd = self._group.observe(callback=self._observe_update,
                                      err_callback=self._async_start_observe,
                                      duration=0)
            self.hass.async_add_job(self._api(cmd))
        except PytradfriError as err:
            _LOGGER.warning("Observation failed, trying again", exc_info=err)
            self._async_start_observe()

    def _refresh(self, group):
        """Refresh the light data."""
        self._group = group
        self._name = group.name

    @callback
    def _observe_update(self, tradfri_device):
        """Receive new state data for this light."""
        self._refresh(tradfri_device)
        self.async_schedule_update_ha_state()


class TradfriLight(Light):
    """The platform class required by Home Assistant."""

    def __init__(self, light, api):
        """Initialize a Light."""
        self._api = api
        self._light = None
        self._light_control = None
        self._light_data = None
        self._name = None
        self._features = SUPPORTED_FEATURES
<<<<<<< HEAD
=======
        self._temp_supported = False
        self._available = True
>>>>>>> 638dd25a

        self._refresh(light)

    @property
    def min_mireds(self):
        """Return the coldest color_temp that this light supports."""
        return self._light_control.min_mireds

    @property
    def max_mireds(self):
        """Return the warmest color_temp that this light supports."""
        return self._light_control.max_mireds

    @asyncio.coroutine
    def async_added_to_hass(self):
        """Start thread when added to hass."""
        self._async_start_observe()

    @property
    def available(self):
        """Return True if entity is available."""
        return self._available

    @property
    def should_poll(self):
        """No polling needed for tradfri light."""
        return False

    @property
    def supported_features(self):
        """Flag supported features."""
        return self._features

    @property
    def name(self):
        """Return the display name of this light."""
        return self._name

    @property
    def is_on(self):
        """Return true if light is on."""
        return self._light_data.state

    @property
    def brightness(self):
        """Return the brightness of the light."""
        return self._light_data.dimmer

    @property
    def color_temp(self):
        """Return the CT color value in mireds."""
        return self._light_data.color_temp

    @property
    def xy_color(self):
        """XY color of the light."""
        return self._light_data.xy_color

    @asyncio.coroutine
    def async_turn_off(self, **kwargs):
        """Instruct the light to turn off."""
        yield from self._api(self._light_control.set_state(False))

    @asyncio.coroutine
    def async_turn_on(self, **kwargs):
        """Instruct the light to turn on."""
        params = {}
        if ATTR_TRANSITION in kwargs:
            params[ATTR_TRANSITION_TIME] = int(kwargs[ATTR_TRANSITION]) * 10

        brightness = kwargs.get(ATTR_BRIGHTNESS)

        if ATTR_XY_COLOR in kwargs:
            if brightness is not None:
                params.pop(ATTR_TRANSITION_TIME, None)
            yield from self._api(
                self._light_control.set_xy_color(*kwargs[ATTR_XY_COLOR],
                                                 **params))

        if ATTR_COLOR_TEMP in kwargs:
            if brightness is not None:
                params.pop(ATTR_TRANSITION_TIME, None)
            yield from self._api(
                self._light_control.set_color_temp(kwargs[ATTR_COLOR_TEMP],
                                                   **params))

        if brightness is not None:
            if brightness == 255:
                brightness = 254

            yield from self._api(
                self._light_control.set_dimmer(brightness,
                                               **params))
        else:
            yield from self._api(
                self._light_control.set_state(True))

    @callback
    def _async_start_observe(self, exc=None):
        """Start observation of light."""
        # pylint: disable=import-error
        from pytradfri.error import PytradfriError
        if exc:
            _LOGGER.warning("Observation failed for %s", self._name,
                            exc_info=exc)

        try:
            cmd = self._light.observe(callback=self._observe_update,
                                      err_callback=self._async_start_observe,
                                      duration=0)
            self.hass.async_add_job(self._api(cmd))
        except PytradfriError as err:
            _LOGGER.warning("Observation failed, trying again", exc_info=err)
            self._async_start_observe()

    def _refresh(self, light):
        """Refresh the light data."""
        self._light = light

        # Caching of LightControl and light object
        self._available = light.reachable
        self._light_control = light.light_control
        self._light_data = light.light_control.lights[0]
        self._name = light.name
        self._features = SUPPORTED_FEATURES

        if self._light_control.can_set_mireds:
            self._features |= SUPPORT_COLOR_TEMP
        if self._light_control.can_set_color:
            self._features |= SUPPORT_XY_COLOR

    @callback
    def _observe_update(self, tradfri_device):
        """Receive new state data for this light."""
        self._refresh(tradfri_device)
        self.async_schedule_update_ha_state()<|MERGE_RESOLUTION|>--- conflicted
+++ resolved
@@ -8,10 +8,11 @@
 import logging
 
 from homeassistant.core import callback
+import homeassistant.util.color as color_util
 from homeassistant.components.light import (
     ATTR_BRIGHTNESS, ATTR_COLOR_TEMP, ATTR_XY_COLOR, ATTR_TRANSITION,
     SUPPORT_BRIGHTNESS, SUPPORT_TRANSITION, SUPPORT_COLOR_TEMP,
-    SUPPORT_XY_COLOR, Light)
+    SUPPORT_XY_COLOR, ATTR_RGB_COLOR, Light)
 from homeassistant.components.light import \
     PLATFORM_SCHEMA as LIGHT_PLATFORM_SCHEMA
 from homeassistant.components.tradfri import KEY_GATEWAY, KEY_TRADFRI_GROUPS, \
@@ -156,11 +157,7 @@
         self._light_data = None
         self._name = None
         self._features = SUPPORTED_FEATURES
-<<<<<<< HEAD
-=======
-        self._temp_supported = False
         self._available = True
->>>>>>> 638dd25a
 
         self._refresh(light)
 
@@ -233,11 +230,21 @@
 
         brightness = kwargs.get(ATTR_BRIGHTNESS)
 
+        action = False
+
         if ATTR_XY_COLOR in kwargs:
             if brightness is not None:
                 params.pop(ATTR_TRANSITION_TIME, None)
             yield from self._api(
                 self._light_control.set_xy_color(*kwargs[ATTR_XY_COLOR],
+                                                 **params))
+
+        if ATTR_RGB_COLOR in kwargs:
+            if brightness is not None:
+                params.pop(ATTR_TRANSITION_TIME, None)
+            xy = color_util.color_RGB_to_xy(*kwargs[ATTR_RGB_COLOR]))
+            yield from self._api(
+                self._light_control.set_xy_color(xy[0], xy[1]
                                                  **params))
 
         if ATTR_COLOR_TEMP in kwargs:
@@ -291,6 +298,7 @@
             self._features |= SUPPORT_COLOR_TEMP
         if self._light_control.can_set_color:
             self._features |= SUPPORT_XY_COLOR
+            self._features |= SUPPORT_RGB_COLOR
 
     @callback
     def _observe_update(self, tradfri_device):
